--- conflicted
+++ resolved
@@ -8,11 +8,7 @@
 
 # Features:
 - 🦀 Written in Pure Rust
-<<<<<<< HEAD
-- ⚡️ Ludicrously fast. **46X** Faster than Biopython and **7X** faster than Freesasa.
-=======
 - ⚡️ Ludicrously fast. **46X Faster** than Biopython and **7X faster** than Freesasa.
->>>>>>> 292b6289
 - 🧪 Full test coverage
 - 🐍 Python support
 - 🤖 Command line interface
