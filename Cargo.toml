--- conflicted
+++ resolved
@@ -19,13 +19,8 @@
 serde = "1.0.219"
 serde_json = "1.0.140"
 quick-xml = { version = "0.38.0", features = ["serialize"] }
-<<<<<<< HEAD
-indicatif = "0.17.11"
+indicatif = "0.18.0"
 mimalloc = { version = "0.1.47", default-features = false }
-=======
-indicatif = "0.18.0"
-mimalloc = { version = "0.1.17", default-features = false }
->>>>>>> 292b6289
 
 [dev-dependencies]
 approx = "0.5.1"